import { HttpException, HttpStatus, Injectable } from '@nestjs/common';
import { ConfigService } from '@nestjs/config';
import { LoginTicket, OAuth2Client } from 'google-auth-library';
import { SocialInterface } from '../social/interfaces/social.interface';
import { AuthGoogleLoginDto } from './dto/auth-google-login.dto';
<<<<<<< HEAD
import { TokenPayload } from 'google-auth-library/build/src/auth/loginticket';
=======
import { AllConfigType } from 'src/config/config.type';
>>>>>>> 39af8ead

@Injectable()
export class AuthGoogleService {
  private google: OAuth2Client;

  constructor(private configService: ConfigService<AllConfigType>) {
    this.google = new OAuth2Client(
      configService.get('google.clientId', { infer: true }),
      configService.get('google.clientSecret', { infer: true }),
    );
  }

  async getProfileByToken(
    loginDto: AuthGoogleLoginDto,
  ): Promise<SocialInterface> {
    const ticket: LoginTicket = await this.google.verifyIdToken({
      idToken: loginDto.idToken,
      audience: [
        this.configService.getOrThrow('google.clientId', { infer: true }),
      ],
    });

    const data: TokenPayload = ticket.getPayload();

    if (!data) {
      throw new HttpException(
        {
          status: HttpStatus.UNPROCESSABLE_ENTITY,
          errors: {
            user: 'wrongToken',
          },
        },
        HttpStatus.UNPROCESSABLE_ENTITY,
      );
    }

    return {
      id: data.sub,
      email: data.email,
      firstName: data.given_name,
      lastName: data.family_name,
    };
  }
}<|MERGE_RESOLUTION|>--- conflicted
+++ resolved
@@ -1,13 +1,9 @@
 import { HttpException, HttpStatus, Injectable } from '@nestjs/common';
 import { ConfigService } from '@nestjs/config';
-import { LoginTicket, OAuth2Client } from 'google-auth-library';
+import { OAuth2Client } from 'google-auth-library';
 import { SocialInterface } from '../social/interfaces/social.interface';
 import { AuthGoogleLoginDto } from './dto/auth-google-login.dto';
-<<<<<<< HEAD
-import { TokenPayload } from 'google-auth-library/build/src/auth/loginticket';
-=======
 import { AllConfigType } from 'src/config/config.type';
->>>>>>> 39af8ead
 
 @Injectable()
 export class AuthGoogleService {
@@ -23,14 +19,14 @@
   async getProfileByToken(
     loginDto: AuthGoogleLoginDto,
   ): Promise<SocialInterface> {
-    const ticket: LoginTicket = await this.google.verifyIdToken({
+    const ticket = await this.google.verifyIdToken({
       idToken: loginDto.idToken,
       audience: [
         this.configService.getOrThrow('google.clientId', { infer: true }),
       ],
     });
 
-    const data: TokenPayload = ticket.getPayload();
+    const data = ticket.getPayload();
 
     if (!data) {
       throw new HttpException(
