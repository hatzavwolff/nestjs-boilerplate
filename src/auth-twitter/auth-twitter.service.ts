import { Injectable } from '@nestjs/common';
import { ConfigService } from '@nestjs/config';
import * as Twitter from 'twitter';
import { SocialInterface } from '../social/interfaces/social.interface';
import { AuthTwitterLoginDto } from './dto/auth-twitter-login.dto';
import { AllConfigType } from 'src/config/config.type';

@Injectable()
export class AuthTwitterService {
  constructor(private configService: ConfigService<AllConfigType>) {}

  async getProfileByToken(
    loginDto: AuthTwitterLoginDto,
  ): Promise<SocialInterface> {
<<<<<<< HEAD
    const twitter: Twitter = new Twitter({
      consumer_key: this.configService.get('twitter.consumerKey'),
      consumer_secret: this.configService.get('twitter.consumerSecret'),
=======
    const twitter = new Twitter({
      consumer_key: this.configService.getOrThrow('twitter.consumerKey', {
        infer: true,
      }),
      consumer_secret: this.configService.getOrThrow('twitter.consumerSecret', {
        infer: true,
      }),
>>>>>>> 39af8ead
      access_token_key: loginDto.accessTokenKey,
      access_token_secret: loginDto.accessTokenSecret,
    });

    const data: Twitter.ResponseData = await new Promise((resolve) => {
      twitter.get(
        'account/verify_credentials',
        { include_email: true },
        (error, profile) => {
          resolve(profile);
        },
      );
    });

    return {
      id: data.id.toString(),
      email: data.email,
      firstName: data.name,
    };
  }
}<|MERGE_RESOLUTION|>--- conflicted
+++ resolved
@@ -12,19 +12,13 @@
   async getProfileByToken(
     loginDto: AuthTwitterLoginDto,
   ): Promise<SocialInterface> {
-<<<<<<< HEAD
     const twitter: Twitter = new Twitter({
-      consumer_key: this.configService.get('twitter.consumerKey'),
-      consumer_secret: this.configService.get('twitter.consumerSecret'),
-=======
-    const twitter = new Twitter({
       consumer_key: this.configService.getOrThrow('twitter.consumerKey', {
         infer: true,
       }),
       consumer_secret: this.configService.getOrThrow('twitter.consumerSecret', {
         infer: true,
       }),
->>>>>>> 39af8ead
       access_token_key: loginDto.accessTokenKey,
       access_token_secret: loginDto.accessTokenSecret,
     });
