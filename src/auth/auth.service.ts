--- conflicted
+++ resolved
@@ -19,8 +19,6 @@
 import { MailService } from 'src/mail/mail.service';
 import { NullableType } from '../utils/types/nullable.type';
 import { LoginResponseType } from '../utils/types/auth/login-response.type';
-import { MaybeType } from '../utils/types/maybe.type';
-import { Forgot } from '../forgot/entities/forgot.entity';
 
 @Injectable()
 export class AuthService {
@@ -97,15 +95,9 @@
   async validateSocialLogin(
     authProvider: string,
     socialData: SocialInterface,
-<<<<<<< HEAD
   ): Promise<LoginResponseType> {
-    let user: User;
-    const socialEmail: MaybeType<string> = socialData.email?.toLowerCase();
-=======
-  ): Promise<{ token: string; user: User }> {
-    let user: User | null;
+    let user: NullableType<User>;
     const socialEmail = socialData.email?.toLowerCase();
->>>>>>> 39af8ead
 
     const userByEmail: NullableType<User> = await this.usersService.findOne({
       email: socialEmail,
@@ -146,9 +138,6 @@
       });
     }
 
-<<<<<<< HEAD
-    const jwtToken: string = this.jwtService.sign({
-=======
     if (!user) {
       throw new HttpException(
         {
@@ -161,8 +150,7 @@
       );
     }
 
-    const jwtToken = await this.jwtService.sign({
->>>>>>> 39af8ead
+    const jwtToken = this.jwtService.sign({
       id: user.id,
       role: user.role,
     });
@@ -174,16 +162,12 @@
   }
 
   async register(dto: AuthRegisterLoginDto): Promise<void> {
-    const hash: string = crypto
+    const hash = crypto
       .createHash('sha256')
       .update(randomStringGenerator())
       .digest('hex');
 
-<<<<<<< HEAD
-    const user: User = await this.usersService.create({
-=======
     await this.usersService.create({
->>>>>>> 39af8ead
       ...dto,
       email: dto.email,
       role: {
@@ -204,7 +188,7 @@
   }
 
   async confirmEmail(hash: string): Promise<void> {
-    const user: NullableType<User> = await this.usersService.findOne({
+    const user = await this.usersService.findOne({
       hash,
     });
 
@@ -226,7 +210,7 @@
   }
 
   async forgotPassword(email: string): Promise<void> {
-    const user: NullableType<User> = await this.usersService.findOne({
+    const user = await this.usersService.findOne({
       email,
     });
 
@@ -242,7 +226,7 @@
       );
     }
 
-    const hash: string = crypto
+    const hash = crypto
       .createHash('sha256')
       .update(randomStringGenerator())
       .digest('hex');
@@ -260,7 +244,7 @@
   }
 
   async resetPassword(hash: string, password: string): Promise<void> {
-    const forgot: NullableType<Forgot> = await this.forgotService.findOne({
+    const forgot = await this.forgotService.findOne({
       where: {
         hash,
       },
@@ -278,38 +262,29 @@
       );
     }
 
-    const user: User = forgot.user;
+    const user = forgot.user;
     user.password = password;
 
     await user.save();
     await this.forgotService.softDelete(forgot.id);
   }
 
-  async me(user: User): Promise<User | null> {
+  async me(user: User): Promise<NullableType<User>> {
     return this.usersService.findOne({
       id: user.id,
     });
   }
 
-<<<<<<< HEAD
   async update(
     user: User,
     userDto: AuthUpdateDto,
   ): Promise<NullableType<User>> {
-=======
-  async update(user: User, userDto: AuthUpdateDto): Promise<User | null> {
->>>>>>> 39af8ead
     if (userDto.password) {
       if (userDto.oldPassword) {
-        const currentUser: NullableType<User> = await this.usersService.findOne(
-          {
-            id: user.id,
-          },
-        );
-
-<<<<<<< HEAD
-        const isValidOldPassword: boolean = await bcrypt.compare(
-=======
+        const currentUser = await this.usersService.findOne({
+          id: user.id,
+        });
+
         if (!currentUser) {
           throw new HttpException(
             {
@@ -323,7 +298,6 @@
         }
 
         const isValidOldPassword = await bcrypt.compare(
->>>>>>> 39af8ead
           userDto.oldPassword,
           currentUser.password,
         );
