import * as path from 'path';
import { Injectable } from '@nestjs/common';
import { ConfigService } from '@nestjs/config';
import { MailerOptions, MailerOptionsFactory } from '@nestjs-modules/mailer';
import { HandlebarsAdapter } from '@nestjs-modules/mailer/dist/adapters/handlebars.adapter';
import { AllConfigType } from 'src/config/config.type';

@Injectable()
export class MailConfigService implements MailerOptionsFactory {
<<<<<<< HEAD
  constructor(private readonly configService: ConfigService) {}
=======
  constructor(private configService: ConfigService<AllConfigType>) {}
>>>>>>> 39af8ead

  createMailerOptions(): MailerOptions {
    return {
      transport: {
        host: this.configService.get('mail.host', { infer: true }),
        port: this.configService.get('mail.port', { infer: true }),
        ignoreTLS: this.configService.get('mail.ignoreTLS', { infer: true }),
        secure: this.configService.get('mail.secure', { infer: true }),
        requireTLS: this.configService.get('mail.requireTLS', { infer: true }),
        auth: {
          user: this.configService.get('mail.user', { infer: true }),
          pass: this.configService.get('mail.password', { infer: true }),
        },
      },
      defaults: {
        from: `"${this.configService.get('mail.defaultName', {
          infer: true,
        })}" <${this.configService.get('mail.defaultEmail', { infer: true })}>`,
      },
      template: {
        dir: path.join(
          this.configService.getOrThrow('app.workingDirectory', {
            infer: true,
          }),
          'src',
          'mail',
          'mail-templates',
        ),
        adapter: new HandlebarsAdapter(),
        options: {
          strict: true,
        },
      },
    } as MailerOptions;
  }
}<|MERGE_RESOLUTION|>--- conflicted
+++ resolved
@@ -7,11 +7,7 @@
 
 @Injectable()
 export class MailConfigService implements MailerOptionsFactory {
-<<<<<<< HEAD
-  constructor(private readonly configService: ConfigService) {}
-=======
-  constructor(private configService: ConfigService<AllConfigType>) {}
->>>>>>> 39af8ead
+  constructor(private readonly configService: ConfigService<AllConfigType>) {}
 
   createMailerOptions(): MailerOptions {
     return {
